%\documentclass[12pt]{article}
\documentclass[runningheads]{llncs}

%\bibliographystyle{plainnat}
\bibliographystyle{splncs04}
\usepackage{graphicx}
\usepackage{amssymb,amsmath,color}
\usepackage[breaklinks=true]{hyperref}
\renewcommand\UrlFont{\color{blue}\rmfamily}

\usepackage[anythingbreaks]{breakurl}
%\usepackage[round]{natbib}
%\usepackage{amsthm}
%\usepackage{algorithm}
%\usepackage{algorithmicx}
%\usepackage[noend]{algpseudocode}
\newtheorem{thm}{Theorem}
%\newtheorem{definition}{Definition}

\newcommand{\beq}{\begin{equation}}
\newcommand{\eeq}{\end{equation}}
\newcommand{\ben}{\begin{enumerate}}
\newcommand{\een}{\end{enumerate}}

\newcommand{\mc}[1]{\ensuremath{\mathcal{#1}}}
\newcommand{\mb}[1]{\ensuremath{\mathbb{#1}}}
\newcommand{\ul}[1]{\ensuremath{\underline{#1}}}
\newcommand{\RM}{\emph{RM}}
\newcommand{\A}{\emph{A}}
\newcommand{\B}{\emph{B}}
\newcommand{\C}{\emph{C}}
\newcommand{\EE}{\bb{E}}
\newcommand{\PP}{\bb{P}}
\newcommand{\bpi}{\bar{\pi}}
\newcommand{\bp}{\bar{p}}

% \newcommand{\comment}[1]{}
\newcommand{\comment}[1]{\textcolor{red}{\sc #1}}



\title{Stratified Risk-Limiting Audits: A Path Forward for Colorado}

\author{
   Kellie Ottoboni\inst{1}\orcidID{0000-0002-9107-3402} \and
   Philip B.~Stark\inst{1}\orcidID{0000-0002-3771-9604} \and
   Mark Lindeman\inst{2}\orcidID{0000-0001-8815-815X} \and
   Neal McBurnett\orcidID{0000-0001-8667-1830} 
}
\authorrunning{K. Ottoboni et al.}

\institute{
Department of Statistics, University of California, Berkeley, CA, USA \and
Department of Political Science, Columbia University, NY, USA}

\date{Version: \today}

\begin{document}
\maketitle


\begin{abstract}
Colorado CRS~1-7-515 requires risk-limiting tabulation audits (RLAs) starting in 2017.
Most Colorado counties (comprising 98.2\% of voters) have voting equipment amenable to ballot-level comparison audits, but some
are only able to perform ballot-polling audits. 
How to combine ballot-polling and ballot-level comparison audits to check outcomes of contests that cross jurisdictional lines has not been addressed.
<<<<<<< HEAD
Moreover, Colorado's current audit software (RLATool) does not support audits of cross-jurisdictional contests at all. 
This paper addresses both gaps, along the way introducing a simple, efficient way to use 
stratified sampling in RLAs.
(Stratification makes it easier to combine ballot-polling and ballot-level comparison, and also is useful to reduce coordination among jurisdictions required to audit cross-jurisdictional contests.)
=======
Moreover, Colorado's current audit software (RLATool) does not support audits of cross-jurisdictional contests, even contests entirely
contained in counties that can conduct ballot-level comparison audits. 
This paper addresses both gaps, along the way introducing a simple, efficient way to use 
stratified sampling in RLAs.
(Stratification makes it easier to combine ballot-polling and ballot-level comparisons, and also useful to reduce the
required level of coordination among jurisdictions to audit cross-jurisdictional contests.)
>>>>>>> 4bdc749d
We present simple but inefficient methods, more efficient methods
that combine ballot polling and ballot-level comparisons using stratified samples,
and methods that combine ballot-level comparison and
variable-size batch comparison audits without stratification,
noting the changes to RLATool that each of these methods would require.
We provide open-source reference implementations of the preferred methods in Jupyter notebooks.
<<<<<<< HEAD
\keywords{stratified sampling, Fisher's combining function, sequential hypothesis tests}
=======
\keywords{\textbf{\textcolor{red}{Anything to add?}} elections, auditing, stratified sampling, Fisher's combining function, sequential hypothesis tests}
>>>>>>> 4bdc749d
\end{abstract}

\noindent
\textbf{Acknowledgements.}
We are grateful to Ronald L.~Rivest and Steven N.~Evans for helpful conversations and suggestions.

\section{Introduction}
A risk-limiting audit (RLA) of an election is a procedure that
has a known, pre-specified minimum chance of correcting the electoral outcome if the outcome
is incorrect---that is, if the reported outcome differs from the outcome that a full manual
tabulation of the votes would find. 
RLAs require a durable, voter-verifiable record of voter intent, such as paper ballots,
and they assume that this audit trail is sufficiently complete and accurate that a full hand
tally would show the true electoral outcome.
That assumption is not automatically satisfied: a \emph{compliance audit}
\cite{starkWagner12} 
is required.

Risk-limiting audits are generally (but not necessarily) incremental: they examine more ballots, or batches of ballots,
until either (i)~there is strong statistical evidence that a full hand tabulation would confirm the outcome,
or (ii)~the audit has led to a full hand tabulation, the result of which should become the official
result.

RLAs have been piloted in California, Colorado, and Ohio, and a test of
RLA procedures has been conducted in Arizona.
RLA bills are being drafted or are already under consideration in California,
Virginia, Washington, and other states.
A number of laws have either allowed or mandated risk-limiting audits,
including California AB~2023 (Salda\~{n}a), SB~360 (Padilla), and AB~44 (Mullin);
Rhode Island SB~413A and HB~5704A; and Colorado Revised Statutes (CRS)~1-7-515.
At the time of writing, California is considering another RLA bill, AB~2125.

CRS~1-7-515 requires 
Colorado to conduct risk-limiting audits beginning in 2017.
(There are provisions to allow the Secretary of State to exempt some counties.)
The first set of coordinated risk-limiting election audits across the state took place in Colorado in November, 2017.\footnote{%
 See \url{https://www.sos.state.co.us/pubs/elections/RLA/2017RLABackground.html}
}
Those audits only covered contests restricted to a single county:
counties could audit independently.
To audit statewide elections and contests that cross county lines, Colorado will need to implement new approaches
and modify RLATool\footnote{%
  \url{https://github.com/FreeAndFair/ColoradoRLA/}
}, 
the open-source audit software used for their 2017 audits. 

Colorado's ``uniform voting system'' program\footnote{%
  \url{https://www.sos.state.co.us/pubs/elections/VotingSystems/UniformVotingSystem.html}
} 
led many Colorado counties to purchase (or to plan to purchase) voting systems
that are auditable at the ballot level: those systems export cast vote records (CVRs)
for individual ballots in a manner that allows the corresponding paper ballot to be identified,
and conversely, make it possible to find the CVR corresponding to any
particular paper ballot.
We call counties that have such systems ``CVR'' counties.
It is estimated that by June, 2018, 98.2\% of active Colorado voters will be in CVR counties.
CVR counties can perform ``ballot-level comparison audits,'' \cite{lindemanStark12} 
which are currently the
most efficient approach to risk-limiting audits in that they require examining fewer
ballots than other methods do, when the outcome of the contest under audit 
is in fact correct.

Voting systems in other counties (``legacy'' or ``no-CVR'' counties) 
do not allow auditors to check how the system
interpreted voter intent for individual ballots.
Election results involving those counties can still be audited, provided the voting systems
create a voter-verifiable paper trail (e.g., voter-marked paper ballots) that is
conserved to ensure that it remains accurate and intact, and organized well enough
to permit ballots to be selected at random.
<<<<<<< HEAD
Pilot audits in California \cite{CA_SOS_EAC} suggest it is more efficient to audit such systems
using``ballot-polling'' \cite{lindemanEtal12,lindemanStark12} than using ``batch-level comparisons.''

There is currently no literature on how to combine
ballot polling and ballot-level comparisons in a single risk-limiting audit.
Existing methods either would require all counties to use the lowest
common denominator (ballot-polling, which does not take advantage of the CVRs,
and thus is expected to require more auditing than a method that uses the available CVRs),
=======
Pilot audits in California \cite{CA_SOS} suggest it is more efficient to audit such systems
using``ballot-polling'' \cite{lindemanEtal12,lindemanStark12} than using ``batch-level comparisons.''

There is currently no literature on how to combine
ballot polling and ballot-level comparison to conduct a risk-limiting audit.
Existing methods would either require all counties to use the lowest
common denominator (ballot-polling, which does not take advantage of the CVRs,
and thus is expected to require more auditing than a method that does),
>>>>>>> 4bdc749d
 or would require no-CVR counties to perform batch-level comparisons, which were found in
California to be less efficient than ballot-polling audits.%
\footnote{%
  See~\cite{Rivest-2018-bayesian-tabulation-audits}
  for a different (Bayesian) approach to auditing contests that include both CVR counties
  and no-CVR counties. In general, Bayesian audits are not risk-limiting.
}
<<<<<<< HEAD

=======
>>>>>>> 4bdc749d
The audit software RLATool needs additional features to be able to audit
contests that cross county lines.
First, the current version (1.1.0) of RLATool
needs to be modified to account for contests that cross jurisdictional
boundaries; currently, it treats every contest as if it were entirely
contained in a single county.
% Margins and risk limits apply to entire contests, not to the portion of a contest included in a county.
Second, to audit a contest that includes votes in CVR counties
and votes in no-CVR counties, new statistical methods are needed to
preserve the efficiency of ballot-level comparison audits in the CVR counties.

%Third, contests that appear only on a subset of ballots can
%be audited much more efficiently if the sample can be drawn from just those ballots
%that contain the contest.
%While allowing samples to be restricted to ballots reported\footnote{%
% There are methods for conducting RLAs that account for the possibility that the reported ballot style is incorrect;
% see~\cite{banuelosStark12}.
%} or known to contain a particular
%contest is not essential in the short run, it will be necessary
%eventually to make it affordable to audit smaller contests.

<<<<<<< HEAD
We focus on near-term requirements for risk-limiting audits in Colorado,
developing a new, widely applicable method for using stratified sampling in RLAs.
=======
We focus on near-term requirements for risk-limiting audits in Colorado, incidentally
developing a new, widely applicable method for using stratified samples in RLAs.
>>>>>>> 4bdc749d
Section~\ref{sec:crude} presents crude but inefficient approaches
that could be implemented easily.
Section~\ref{sec:variable}
presents an approach based on comparison audits with different batch sizes.
This approach is statistically simple and relatively efficient, but might require changing how counties
handle their ballots.
Section~\ref{sec:hybrid} presents our recommended approach, which combines ballot-level
comparisons in counties that can perform them with ballot-polling in the no-CVR counties.
% This approach is generalizable to other stratified audits, where ballots are divided into disjoint
% ``strata,'' sampled independently; the results are combined using Fisher's method to produce an audit of the
% overall contest.
All the approaches require new software, including some changes to RLATool.
We provide example software implementing the risk calculations for
our recommended approach as a Python Jupyter notebook.\footnote{%
 See \url{https://github.com/pbstark/CORLA18}.
}
%Section~\ref{sec:subcollections}
%describes how audit efficiency could be improved in CVR counties by combining CVR
%data with data from Colorado's voter registration system, SCORE.\footnote{%
%  SCORE is Colorado's voter registration system, which also tracks who voted.
%  See \url{https://www.sos.state.co.us/pubs/elections/SCORE/SCOREhome.html}.
%  SCORE essentially keeps track of how many ballots of each style were returned by voters,
%  information that can be used to check whether the voting system tabulated the correct number
%  of ballots in each contest.
%} 
Sections~\ref{sec:comparisonError} and~\ref{sec:ballotPollError} explain
modifications to ballot-level comparison and ballot-polling audits needed for the stratified audit. 
Section~\ref{sec:recommendations} gives recommendations and
considerations for implementation.

%\subsection{Priorities for Colorado}
%\note{for this particular paper focused on stratification, is the order of paragraphs here right?}
%Auditing efficiency is controlled in part by how well the audit can limit the sample to ballots that
%contain the contests under audit.
%Some contests are on (essentially) every ballot, for instance the governor's race.
%Others, such as mayoral contests, may appear on only a small fraction of ballots cast in
%a county.
%Partisan primaries---even for statewide office---are somewhere in between,
%because in general no single party's primary appears on every ballot cast in the state.
%Thus, either we reduce efficiency for the sake of simplicity by continuing to sample ballots uniformly within 
%counties (or collections of counties), or we develop a way to
%focus the auditing on the ballots that contain the contest.
%The latter requires external information, e.g., from SCORE,
%as discussed below.
%
%Moreover, party primaries for statewide offices (and perhaps other contests) will
%include CVR counties and no-CVR counties, so we need a method to audit
%across both kinds of voting technology. 
%
%This report addresses both issues, providing options for effectively auditing heterogeneous 
%voting technology, varying in efficiency, complexity, and on whom any additional audit burden falls.

\section{Preliminary notation}
Here and generally throughout the paper, we 
discuss auditing a single plurality contest at a time, although the same sample can be used to audit
more than one contest (and super-majority contests), and there are ways of combining audits of different contests into
a single process \cite{stark09c,stark10d}.
We use terminology drawn from a number of papers; the key reference is Lindeman and Stark, 2012~\cite{lindemanStark12}.
An \emph{overstatement error} is an error that caused the margin between \emph{any} reported
winner and \emph{any} reported loser to appear larger than it really was.
An \emph{understatement error} is an error that caused the margin between \emph{every} reported
winner and \emph{every} reported loser to appear to be smaller than it really was.

Throughout, we will refer to a contest between reported winner $w$ and reported loser $\ell$.
The total number of reported votes for candidate~$w$ is denoted $V_w$ 
and the total for candidate~$\ell$ is denoted $V_\ell$, so that $V_w > V_\ell$, since 
$w$ is the reported winner.
Additional notation is introduced below as the need arises.

\section{Simple approaches} \label{sec:crude}

\subsection{Hand count the legacy counties}
The simplest approach to combining legacy counties with CVR counties is to require every
legacy county to do a full hand count, and to conduct a 
ballot-level comparison audit in CVR counties, based on contest margins adjusted for
the results of the manual tallies in the CVR counties.
For instance, imagine a contest with two candidates, reported winner $w$ and reported loser $\ell$.
Suppose that a full manual tally of the votes in the legacy counties shows $V_w'$ votes for $w$ and
$V_\ell'$ votes for $\ell$.
Suppose that a total of $N$ ballots were cast in the CVR counties.
Then the \emph{diluted margin}  for the comparison audit in the CVR counties is defined to be
$[(V_w-V_w')-(V_\ell-V_\ell')]/N$.
<<<<<<< HEAD
Requiring a full hand count in the legacy counties has obvious disadvantages,
but does not force CVR counties to do additional auditing to compensate for the legacy counties.
=======
Requiring a full hand count in the legacy counties has obvious disadvantages, except perhaps in very 
close contests where ballot polling is not efficient. 
(But it does have the advantage of not forcing CVR 
counties to do additional auditing to compensate for the legacy counties.)
>>>>>>> 4bdc749d

%\subsection{Subtract error bounds for the legacy counties from vote totals}
%If ballot accounting and data from Colorado's voter registration system, SCORE,\footnote{%
%  SCORE is Colorado's voter registration system, which also tracks who voted.
%  See \url{https://www.sos.state.co.us/pubs/elections/SCORE/SCOREhome.html}.
%  SCORE essentially keeps track of how many ballots of each style were returned by voters,
%  information that can be used to check whether the voting system tabulated the correct number
%  of ballots in each contest.
%}
% can provide good upper bounds on the number of ballots cast in
%each contest in legacy counties, there are simple upper bounds on the total
%possible overstatement error each legacy county could contribute to the overall contest
%results; those can be subtracted from the overall margin (as in the previous subsection) and the
%remainder of the contests can be audited in CVR counties against the adjusted margins.
%For instance, consider a contest that appears on $N$ ballots in a legacy counties.
%Suppose that in legacy counties, the overall, statewide contest winner, $w$, is reported to have received $V_w'$ votes, and some loser, $\ell$, is reported to have received $V_\ell'$ votes. 
%(Note that $V_\ell'$ could be greater than $V_w'$: $w$ is not necessarily the reported winner in the legacy counties.)
%Then the most overstatement error that the county could possibly have in determining whether
%$w$ in fact beat $\ell$ is if every reported undervote, invalid vote, or vote for a different candidate, $t$, had 
%in fact been a vote for $\ell$ (producing a 1-vote overstatement), and every vote reported for 
%$w$ was in fact a vote for $\ell$ (producing a 2-vote overstatement).
%The reduction in the margin that would produce is 
%$N - V_w' - V_\ell' + 2V_w' = N + V_w' - V_\ell'$ votes.
%
%Whereas the previous approach places the auditing burden created by obsolescent equipment entirely on 
%the legacy counties, this approach places it entirely upon the CVR counties. In a close contest, it 
%could require a full hand count in every county.

\subsection{Treat legacy counties as if every ballot selected from them for audit has a two-vote overstatement}\label{sec:two-vote-over}
Another simple-but-inefficient approach is to sample uniformly from all counties as if one
were performing a ballot-level comparison audit everywhere,  but to 
treat any ballot
<<<<<<< HEAD
selected from a legacy county as a two-vote overstatement, essentially following \cite{banuelosStark12}.
=======
selected from a legacy county as a two-vote overstatement. 
This approach has the same disadvantages
as the previous approach.
>>>>>>> 4bdc749d

\section{Variable batch sizes} \label{sec:variable}

Another approach is to perform a comparison audit across all counties, but to use batches consisting
of more than one ballot (and to perform batch-level comparisons)
in legacy counties and batches consisting of a single ballot (and to perform ballot-level comparisons) in CVR counties.\footnote{%
 For majority and plurality elections, including those in which voters can select more than one candidate,
  audits can be based on overstatement and understatement errors at the level of batches.
}
This requires that the no-CVR counties report vote subtotals
for physically identifiable batches.
If a county's voting system can only report subtotals by precinct but 
the county does not sort paper ballots by
precinct, this approach might require revising how the county handles its
paper; we understand that this is the case in many Colorado counties.

That said, many California counties that do not sort vote-by-mail (VBM)
ballots by precinct conduct the statutory 1\% audits by manually retrieving the ballots 
for just those precincts selected for audit from whatever physical batches they happen to be in: 
the situation is identical to that in Colorado.

Another tactic is the ``Boulder-style'' batch-level audit,\footnote{%
 See \url{http://bcn.boulder.co.us/~neal/elections/boulder-audit-10-11/}.
}
which requires generating 
vote subtotals after each physical batch is scanned, and exporting those subtotals in machine-readable form.
That in turn may require using extra memory cards, repeatedly initializing and deleting tabulation databases,
or other measures that add complexity and opportunity for error.

<<<<<<< HEAD
Those two approaches are labor-intensive but provide a viable short-term solution,
=======
While those two approaches are laborious, they would provide a viable short-term solution,
>>>>>>> 4bdc749d
especially combined with information from SCORE\footnote{%
 SCORE is Colorado's Statewide Voter Registration System; see
 \url{https://www.sos.state.co.us/pubs/elections/SCORE/SCOREhome.html} (last visited 5 May 2018).
}
to check that the reported batch-level results contain the correct number of ballots for each contest under audit.
<<<<<<< HEAD
Moreover, this approach does not unduly increase the workload in CVR counties
=======
Moreover, it does not unduly increase the workload in CVR counties
>>>>>>> 4bdc749d
to compensate for legacy equipment.

Variable-batch-size comparison audits require modifying or augmenting
RLATool in several ways: 
\begin{enumerate}

  \item The CVR reporting tool would need to be modified to allow no-CVR counties to
report batch-level results in a manner analogous to how CVR counties report
ballot-level results, or an external tool would need to be provided.

  \item The sampling
algorithm would have to allow sampling batches with unequal probability.
Efficient batch-level audits involve sampling batches with probability proportional
to a bound on the possible overstatement error in the batch.
It would also need to calculate the appropriate sampling probability for each batch.
Again, this could be accommodated using an external tool to draw the sample from legacy counties.

  \item The risk calculations would need to be modified. 
This, too, could be done with external software, with suitable provisions for capturing audit data
from RLATool or directly from legacy counties.
\end{enumerate}

None of these changes is enormous; the details are worked out
in published papers \cite{stark09c,stark09b,stark10d} including calculating
batch-level error bounds, drawing the samples with probability proportional to an
error bound, and calculating the attained risk from the sample results.
Indeed, this is the method that was used in several of California's pilot audits,
including the audit in Orange County.
Section~\ref{sec:comparisonError} derives a method for comparison audits with variable batch sizes.

\section{Stratified ``hybrid'' audits} \label{sec:hybrid}

Other approaches involve \emph{stratified sampling}: partitioning the cast ballots
into non-overlapping groups and sampling independently from those groups.
\cite{stark08a,higginsEtal11} discuss stratified sampling in batch-level comparison audits.
One could stratify by county, but in general it is simpler and more efficient
<<<<<<< HEAD
statistically (i.e., it requires examining fewer ballots) to minimize the number of strata.
=======
statistically (i.e., results in auditing fewer ballots) to minimize the number of strata.
>>>>>>> 4bdc749d
We consider methods that use two strata: one comprising the ballots cast in CVR counties and the other comprising the ballots cast in
no-CVR counties. 
Every ballot cast in the contest is in 
exactly one of the two strata. 
(Stratification is useful in other circumstances, too, for instance to ``decouple'' sampling
in different counties.
The method we develop here works generally to construct a RLA using stratified sampling.)

Let $V_{w\ell} > 0$ denote the contest-wide margin (in votes) of reported winner 
$w$ over reported loser
$\ell$.
Let $V_{w\ell,s}$ denote the margin (in votes) of reported winner $w$ over reported loser $\ell$
in stratum $s$. 
Note that $V_{w\ell,s}$ could be negative in one stratum.
Let $A_{w\ell}$ denote the margin (in votes)
of reported winner $w$ over reported loser $\ell$ that 
a full hand count of the entire contest would show, that is, the \emph{actual} margin rather
than the \emph{reported} margin.
Reported winner $w$ really beat reported loser $\ell$ if and only if $A_{w\ell} > 0$.
Define $A_{w\ell,s}$ to be the actual margin (in votes) of $w$ over $\ell$ in stratum $s$;
this too may be negative.

Let $\omega_{w\ell,s} \equiv V_{w\ell,s} - A_{w\ell,s}$ be the \emph{overstatement}
of the margin of $w$ over $\ell$ in stratum $s$.
Reported winner $w$ really beat reported loser 
$\ell$ if and only if $\omega_{w\ell} \equiv \omega_{w\ell,1} + \omega_{w\ell,2} < V_{w\ell}$.

<<<<<<< HEAD
The null hypothesis $\omega_{w\ell, 1} + \omega_{w\ell, 2} \ge V_{w\ell}$ is true if and only if there exists \textit{some} $\lambda \in \Re$ such that 
$\omega_{w\ell, 1}\ge \lambda V_{w\ell}$ and 
$\omega_{w\ell, 2}\ge (1-\lambda) V_{w\ell}$.\footnote{%
  Set $\lambda = \frac{\omega_{w\ell, 1}}{\omega_{w\ell, 1}+\omega_{w\ell, 2}}$.
}
If, for all $\lambda$, we can reject the hypothesis that the 
overstatement error in stratum~1 is greater than or equal to $\lambda V_{w\ell}$ \emph{and} 
the overstatement error in stratum~2 is greater than or equal to $(1-\lambda) V_{w\ell}$, then
we can conclude that the outcome is correct.
(The approach generalizes to $S$ strata: if there is no tuple $( \lambda_s )_{s=1}^S$ such that
$\sum_s \lambda_s = 1$ and $\omega_s \ge \lambda_s V_{w\ell}$ for all $s$, then
the outcome is correct.)
=======
The null hypothesis $\omega_{w\ell, 1} + \omega_{w\ell, 2} \ge V_{w\ell}$ is true if and only if there exists \textit{some} pair $\lambda_1 \in \Re$ and $\lambda_2 = 1-\lambda_1$ such that $\omega_{w\ell, s}\ge \lambda_s V_{w\ell}, s=1, 2$.\footnote{
Set $\lambda_1 = \frac{\omega_{w\ell, 1}}{\omega_{w\ell, 1}+\omega_{w\ell, 2}}$ and $\lambda_2 = 1-\lambda_1$.
}
If, for all $(\lambda_1, \lambda_2)$ pairs, we can reject the hypothesis that the 
overstatement error in stratum~1 is greater than or equal to $\lambda_1 V_{w\ell}$ \emph{and} 
the overstatement error in stratum~2 is greater than or equal to $\lambda_2 V_{w\ell}$, then
we can conclude that the outcome is correct.
>>>>>>> 4bdc749d

To test the conjunction hypothesis that both stratum null hypotheses are true, we use 
Fisher's combining function.
Let $p_s(\lambda_s)$ be the $P$-value of the hypothesis $\omega_{w\ell,s} \ge \lambda_s V_{w\ell}$.
<<<<<<< HEAD
Define $\lambda_1 \equiv \lambda$ and $\lambda_2 \equiv 1-\lambda$.
If the null hypothesis that $\omega_{w\ell,1} \ge \lambda_1 V_{w\ell}$ and 
$\omega_{w\ell,2} \ge \lambda_2 V_{w\ell}$ is true, then 
=======
If the null hypothesis that $\omega_{w\ell,1} \ge \lambda_1 V_{w\ell}$ and 
$\omega_{w\ell,2} \ge \lambda_2 V_{w\ell}$ is true, then the combination
>>>>>>> 4bdc749d
\beq
   \chi(\lambda_1, \lambda_2) = -2 \sum_{s=1}^2 \ln p_s(\lambda_s)
\eeq
has a probability distribution that is dominated by the chi-square distribution with 4~degrees
of freedom.\footnote{%
<<<<<<< HEAD
   If the two tests had continuously distributed $P$-values, the distribution would be exactly
   chi-square with 4~degrees of freedom, but if either $P$-value has atoms when
=======
   If the two tests had continuously distributed $p$-values, the distribution would be exactly
   chi-square with four degrees of freedom, but if either $p$-value has atoms when
>>>>>>> 4bdc749d
   the null hypothesis is true, it is in general stochastically smaller.
   This follows from a coupling argument along the lines of Theorem~4.12.3 in \cite{grimmett01}.
}
Fisher's combined statistic will tend to be small when both null hypotheses are true.
If either is false, then as the sample size increases, Fisher's combined statistic will tend to grow.

If, for all $\lambda_1$ and $\lambda_2 = 1- \lambda_1$, we can reject the conjunction
hypothesis at level $\alpha$, the audit can stop.
The stratified audit thus involves examining more randomly selected ballots from the two strata until 
<<<<<<< HEAD
either the minimum value Fisher's combined statistic over all $\lambda$ 
is larger than the $1-\alpha$ quantile of the chi-square
distribution with 4~degrees of freedom, or until both strata have been fully hand tabulated.

Calculating $p_s(\cdot)$ is described in
sections~\ref{sec:comparisonError} and~\ref{sec:ballotPollError} for the CVR and no-CVR strata,
respectively.
In general, $p_s(\lambda)$ could be a $P$-value for the hypothesis
$\omega_{w\ell,s} \ge \lambda_s V_{w\ell}$ from any test procedure (although
if the audit is to be sequential, the tests in the two strata must be sequential tests or
some other method must be used to account for multiplicity). 
We assume, however, that $p_s$ is based on a one-sided test, and that the tests
for different values of $\lambda$ ``nest'' in the sense that if $a > b$,
then $p_s(a) > p_s(b)$.
This monotonicity is a reasonable requirement because the evidence that the overstatement
is greater than $a$ should be weaker than the evidence that the overstatement is greater than
$b$, if $a > b$.
In particular, this monotonicity holds for the tests proposed in sections~\ref{sec:comparisonError}
and \ref{sec:ballotPollError}.

\subsection{Maximizing Fisher's combined $P$-value}
The audit can stop if the maximum of Fisher's combined $P$-value over all
$\lambda$ is not larger than $\alpha$, the risk limit.
For a given set of audit data, 
finding the maximum $P$-value over all $\lambda$
is a one-dimensional optimization problem, but the objective function is not necessarily concave.
We need a computational strategy to ensure that the maximum is small
without evaluating the $P$-value for all $\lambda$.

The approach embodied in the software we provide uses a grid search, refining the
grid once the maximum has been bracketed.
This is not guaranteed to find the global maximum exactly, although it can approximate 
the maximum as closely as one desires, by refining the mesh.

A more rigorous approach is to find bounds on Fisher's combining function for all
$\lambda$. 
(Lower bounds translate directly into an upper bound on the $P$-value as a function of
$\lambda$: if the lower bound is 
everywhere larger than the $1-\alpha$ quantile of the chi-squared distribution with 4~degrees of freedom, the maximum $P$-value is no larger than $\alpha$.)
Let $\lambda_-$ be the smallest possible value of $\lambda$ and $\lambda_+$ be the largest
possible value of $\lambda$.
Some values of $\lambda$ can be ruled out \emph{a priori}, because (for instance) $\omega_{w\ell,s} \le
V_{w\ell,s}+N_s$,
where $N_s$ is the number of ballots cast in stratum $s$, and thus
\beq
   1 - \frac{V_{w\ell,2}+N_2}{V_{w\ell}} \le \lambda \le \frac{V_{w\ell,1}+N_1}{V_{w\ell}}.
\eeq
Recall that $p_s(\cdot)$ increases monotonically in its argument, so $p_1(\lambda)$ is
monotonically increasing in $\lambda$ and $p_2(1-\lambda)$ is monotonically decreasing in $\lambda$.
Suppose $[a, b) \subset [\lambda_-, \lambda_+]$.
Then for all $\lambda \in [a, b)$, $-2\ln p_1(\lambda) \ge -2\ln p_1(b)$ and
$-2\ln p_2(1-\lambda) \ge -2\ln p_2(1-a)$.
Thus
\beq
   \chi(\lambda) = -2(\ln p_1(\lambda)+ \ln p_2(1-\lambda))
          \ge -2(\ln p_1(b) + \ln p_2(1-a)) \equiv \chi_-[a,b).
\eeq
This gives a (constant) lower bound for $\chi$ on the interval $[a, b)$; the corresponding 
upper bound is $\chi(\lambda) \le -2(\ln p_1(a) + \ln p_2(1-b)) \equiv \chi_+[a,b)$.
Partitioning $[\lambda_-, \lambda_+]$ into a collection of intervals $[a_k, a_{k+1})$
and finding $\chi_-[a_k, a_{k+1})$ and $\chi_+[a_k, a_{k+1})$ for each
yields piecewise-constant lower and upper bounds for $\chi(\lambda)$; if,
 for all $\lambda \in [\lambda_-, \lambda_+]$, the lower bound
is larger than the $1-\alpha$ quantile of the chi-square distribution with 4~degrees of freedom,
the audit can stop; if the upper bound is anywhere less than the $1-\alpha$ quantile of the chi-square distribution with 4~degrees of freedom, the sample size in one or both strata needs to be larger.
=======
either the minimum value Fisher's combined statistic over all pairs $(\lambda_1, \lambda_2)$ is larger than the $1-\alpha$ quantile of the chi-square
distribution with 4 degrees of freedom, or until both strata have been fully hand tabulated.

For Colorado's audits, $p_s(\lambda)$ can be calculated using the methods in 
sections~\ref{sec:comparisonError} and~\ref{sec:ballotPollError}.
Finding $p_s$ using ballot polling requires modifying standard ballot-polling calculations,
because the standard method considers only the fraction of ballots with a vote for either 
$w$ or $\ell$ that contain a vote for $w$, while we need to make an inference about the 
difference between the \emph{number} of votes for $w$ and the number of votes for $\ell$.
This introduces an additional unknown nuisance parameter, the number of ballots with votes for either
$w$ or $\ell$.

In general, $p_s(\lambda)$ could be a $P$-value for the hypothesis
$\omega_{w\ell,s} \ge \lambda_s V_{w\ell}$ from any test procedure (although
if the audit is to be sequential, the tests in the two strata must be sequential tests). 
>>>>>>> 4bdc749d

%\input{subcollections}
\input{comparisonError}
\input{ballotPollError}

\section{Recommendations} \label{sec:recommendations}

<<<<<<< HEAD
Of the methods Colorado might use to audit cross-jurisdictional contests
that include CVR counties and no-CVR counties,
stratified ``hybrid'' audits seem the most palatable,
=======
We have outlined several methods Colorado might use to audit cross-jurisdictional contests
that include CVR counties and no-CVR counties.
Stratified ``hybrid'' audits are the most palatable,
>>>>>>> 4bdc749d
given the constraints on time for software development and the logistics
of the audit itself. 
The workflow for counties would be the same
as it was in November, 2017.
<<<<<<< HEAD
Simulations suggest that this approach is relatively efficient.

What needs to change is the risk calculation, including the
=======
Simulations lead us to expect that this approach will be relatively efficient.

What needs to change is the risk calculation ``behind the scenes,'' including the
>>>>>>> 4bdc749d
algorithms that determine when the audit can stop.
Those algorithms could be implemented in software external to RLATool.
The minimal modification to RLATool required to conduct
a hybrid audit is to allow the sample size from each county to be controlled externally,
<<<<<<< HEAD
e.g., by providing a parameter file for each round,
rather than using the current formula built into RLATool, 
which is based on contest margins within each county alone.
The parameter file could be generated by external software using
data about the audit exported via the RLATool \texttt{rla\_export} command.

\subsection{Stratum sample sizes}
The statistical constraints on the two sample sizes are weak: increasing the
sample size in one stratum generally allows the other sample size to be decreased.
Allocating the sample across the two strata is therefore largely a political decision,
as discussed in section~\ref{sec:crude}.
In general, when the contest outcome is correct, the total workload will be minimized by 
assigning a disproportionately large (compared to the number of ballots cast) amount of 
the work to the CVR stratum.
The software described below can test the implications of different sampling allocations
on the workload in each stratum and the total workload.
=======
\emph{e.g.}, by uploading a parameter file for each round,
rather than using a formula based on the margin within that county alone.
The parameter file would be generated by external software that does the
audit calculations described here based on the detailed
audit progress and discrepancy data from the RLATools rla\_export command.

>>>>>>> 4bdc749d

\subsection{Software and examples}
Examples of stratified hybrid audits are in Jupyter notebooks available
at \url{https://www.github.com/pbstark/CORLA18}.
<<<<<<< HEAD

The first example, in \texttt{hybrid-audit-example-1}, is a hypothetical medium-sized election with 
$110,000$ ballots cast, of which 
9.1\% were cast in no-CVR counties. 
The diluted margin is $1.8\%$.
In 95 of 100 simulations, a stratified ``hybrid'' audit at risk limit 10\% with sample sizes of 500 ballots 
in the CVR stratum and 700 ballots in the no-CVR stratum
(1,200 ballots in all)
would have sufficed to confirm the outcome, if the reported results were correct.

In contrast, an unstratified ballot-level comparison audit with risk limit 10\% could have terminated
after examining 263~ballots if it found no errors, and a ballot-polling audit of the entire contest 
would have been expected to examine about 14,000 ballots, more than 10\% of ballots cast.
The hybrid audit is thus not as efficient as a ballot-level comparison audit, but far more efficient than
a ballot-polling audit.
=======
The first two examples are contained in a single notebook, ``hybrid-audit-example-1.''

The first example is a hypothetical medium-sized election with 
$110,000$ ballots cast and a diluted margin of $1.8\%$, of which 
9.1\% were cast in no-CVR counties. 
In 93 of 100 simulations, a stratified ``hybrid'' audit at risk limit 10\% with sample sizes of 400 ballots 
in the CVR stratum and 600 ballots in the no-CVR stratum
(1,000 ballots in all)
would have sufficed to confirm that the total overstatement error did not exceed the overall margin.

If all counties were CVR counties, making it possible to conduct a ballot-level comparison audit for the entire contest, an unstratified audit with risk limit 10\% that found no errors terminate 
after examining 263 ballots.
In contrast, a ballot-polling audit of the entire contest would have been expected to examine
13,988 ballots, more than 10\% of ballots cast.
That is so large that it would probably be more efficient simply to conduct a full hand count.
The hybrid audit is not as efficient as a ballot-level comparison audit would have been, but the penalty
is not nearly as large as giving up the CVRs in CVR counties.

For the maximum Fisher's combined $p$-value to be less than the risk limit,
it suffices for the $P$-value in one stratum to be sufficiently small, even if 
the $P$-value in the other is large. 
For instance, if the stratum $P$-values are $90\%$ and $2\%$,
then Fisher's combined $p$-value are less than 10\%,
but if the stratum $P$-values were $45\%$ and $5\%$, it would not.
>>>>>>> 4bdc749d

Another conservative method, discussed in Section~\ref{sec:two-vote-over},
involves conducting a ballot-level comparison audit statewide,
treating any ballot selected from the no-CVR county as if it had a two-vote overstatement.
In this numerical example, that method would lead to a full hand count.

<<<<<<< HEAD
The second example, also in \texttt{hybrid-audit-example-1}, 
is a hypothetical large statewide election with 
2~million ballots cast, of which 5\% were cast in no-CVR counties.
The contest has a diluted margin of nearly $20\%$ and the risk limit is 5\%.
The workload for a hybrid stratified audit is quite low:
In 98\% of 10,000 simulations, auditing 43 ballots from the 
CVR stratum and 20 ballots from the no-CVR stratum
would have sufficed to confirm the outcome at a 5\% risk limit.

If it were possible to conduct a ballot-level comparison audit for the entire contest, 
an audit at risk limit 5\% could terminate after examining 31~ballots if it found no errors.
The additional work needed to do the hybrid stratified audit falls mainly in the no-CVR stratum.

A second notebook, \texttt{hybrid-audit-example-2}, illustrates the 
workflow for conducting a hybrid stratified audit of an election with 2~million ballots cast.
The reported margin is just over $1\%$, but the reported winner
and reported loser are actually tied in both strata.  
The risk limit is 5\%.
We use Fisher's method to combine the audits in the CVR stratum (sample size 500) 
and no-CVR stratum (sample size 1000).
The maximum Fisher's combined $P$-value is over 20\%, so the audit cannot stop at that point.

These notebooks can be modified and run with different contest sizes, margins, and risk limits to
estimate the workload in different scenarios.
=======
The second numerical example is a hypothetical large statewide election with a total of 
2~million ballots cast and a diluted margin of nearly $20\%$.  
The risk limit is 5\%.
\comment{How many ballots in each stratum?}
If it were possible to conduct a ballot-level comparison audit for the entire contest, 
an audit at risk limit 5\% could terminate after examining 31~ballots if it found no errors.

The workload for a hybrid stratified audit is not substantially higher:
In 100\% of 10,000 simulations, an audit with samples of 50 ballots in the 
CVR stratum and 20 ballots in the no-CVR stratum
would have sufficed to confirm the outcome at a 5\% risk limit.
\comment{Maybe reduce the sample size until there are some failures? It looks like there's a lot of slack...}

A second notebook, ``hybrid-audit-example-2,'' illustrates the workflow for conducting a hybrid 
stratified audit.
The example election has a total of 2~million ballots.
The reported margin is just over $1\%$, but in reality the vote totals for the reported winner
and reported loser are identical in both strata.  The risk limit is 5\%.
We use Fisher's method to combine the audits in the CVR stratum and no-CVR stratum.
The sample sizes in each stratum are large, but the maximum Fisher's combined $p$-value is over 20\%,
so the audit cannot be terminated.
In each case, the audit leads to a full recount of all the ballots.

These notebooks can be modified and run with different contest sizes, margins, and risk limits, in order to
estimate the workload of different scenarios.
>>>>>>> 4bdc749d

\bibliography{./pbsBib}

\end{document}<|MERGE_RESOLUTION|>--- conflicted
+++ resolved
@@ -64,30 +64,18 @@
 Most Colorado counties (comprising 98.2\% of voters) have voting equipment amenable to ballot-level comparison audits, but some
 are only able to perform ballot-polling audits. 
 How to combine ballot-polling and ballot-level comparison audits to check outcomes of contests that cross jurisdictional lines has not been addressed.
-<<<<<<< HEAD
 Moreover, Colorado's current audit software (RLATool) does not support audits of cross-jurisdictional contests at all. 
 This paper addresses both gaps, along the way introducing a simple, efficient way to use 
 stratified sampling in RLAs.
 (Stratification makes it easier to combine ballot-polling and ballot-level comparison, and also is useful to reduce coordination among jurisdictions required to audit cross-jurisdictional contests.)
-=======
-Moreover, Colorado's current audit software (RLATool) does not support audits of cross-jurisdictional contests, even contests entirely
-contained in counties that can conduct ballot-level comparison audits. 
-This paper addresses both gaps, along the way introducing a simple, efficient way to use 
-stratified sampling in RLAs.
-(Stratification makes it easier to combine ballot-polling and ballot-level comparisons, and also useful to reduce the
-required level of coordination among jurisdictions to audit cross-jurisdictional contests.)
->>>>>>> 4bdc749d
 We present simple but inefficient methods, more efficient methods
 that combine ballot polling and ballot-level comparisons using stratified samples,
 and methods that combine ballot-level comparison and
 variable-size batch comparison audits without stratification,
 noting the changes to RLATool that each of these methods would require.
 We provide open-source reference implementations of the preferred methods in Jupyter notebooks.
-<<<<<<< HEAD
+
 \keywords{stratified sampling, Fisher's combining function, sequential hypothesis tests}
-=======
-\keywords{\textbf{\textcolor{red}{Anything to add?}} elections, auditing, stratified sampling, Fisher's combining function, sequential hypothesis tests}
->>>>>>> 4bdc749d
 \end{abstract}
 
 \noindent
@@ -157,7 +145,6 @@
 create a voter-verifiable paper trail (e.g., voter-marked paper ballots) that is
 conserved to ensure that it remains accurate and intact, and organized well enough
 to permit ballots to be selected at random.
-<<<<<<< HEAD
 Pilot audits in California \cite{CA_SOS_EAC} suggest it is more efficient to audit such systems
 using``ballot-polling'' \cite{lindemanEtal12,lindemanStark12} than using ``batch-level comparisons.''
 
@@ -166,16 +153,6 @@
 Existing methods either would require all counties to use the lowest
 common denominator (ballot-polling, which does not take advantage of the CVRs,
 and thus is expected to require more auditing than a method that uses the available CVRs),
-=======
-Pilot audits in California \cite{CA_SOS} suggest it is more efficient to audit such systems
-using``ballot-polling'' \cite{lindemanEtal12,lindemanStark12} than using ``batch-level comparisons.''
-
-There is currently no literature on how to combine
-ballot polling and ballot-level comparison to conduct a risk-limiting audit.
-Existing methods would either require all counties to use the lowest
-common denominator (ballot-polling, which does not take advantage of the CVRs,
-and thus is expected to require more auditing than a method that does),
->>>>>>> 4bdc749d
  or would require no-CVR counties to perform batch-level comparisons, which were found in
 California to be less efficient than ballot-polling audits.%
 \footnote{%
@@ -183,10 +160,7 @@
   for a different (Bayesian) approach to auditing contests that include both CVR counties
   and no-CVR counties. In general, Bayesian audits are not risk-limiting.
 }
-<<<<<<< HEAD
-
-=======
->>>>>>> 4bdc749d
+
 The audit software RLATool needs additional features to be able to audit
 contests that cross county lines.
 First, the current version (1.1.0) of RLATool
@@ -208,13 +182,8 @@
 %contest is not essential in the short run, it will be necessary
 %eventually to make it affordable to audit smaller contests.
 
-<<<<<<< HEAD
 We focus on near-term requirements for risk-limiting audits in Colorado,
 developing a new, widely applicable method for using stratified sampling in RLAs.
-=======
-We focus on near-term requirements for risk-limiting audits in Colorado, incidentally
-developing a new, widely applicable method for using stratified samples in RLAs.
->>>>>>> 4bdc749d
 Section~\ref{sec:crude} presents crude but inefficient approaches
 that could be implemented easily.
 Section~\ref{sec:variable}
@@ -297,15 +266,8 @@
 Suppose that a total of $N$ ballots were cast in the CVR counties.
 Then the \emph{diluted margin}  for the comparison audit in the CVR counties is defined to be
 $[(V_w-V_w')-(V_\ell-V_\ell')]/N$.
-<<<<<<< HEAD
 Requiring a full hand count in the legacy counties has obvious disadvantages,
 but does not force CVR counties to do additional auditing to compensate for the legacy counties.
-=======
-Requiring a full hand count in the legacy counties has obvious disadvantages, except perhaps in very 
-close contests where ballot polling is not efficient. 
-(But it does have the advantage of not forcing CVR 
-counties to do additional auditing to compensate for the legacy counties.)
->>>>>>> 4bdc749d
 
 %\subsection{Subtract error bounds for the legacy counties from vote totals}
 %If ballot accounting and data from Colorado's voter registration system, SCORE,\footnote{%
@@ -338,13 +300,7 @@
 Another simple-but-inefficient approach is to sample uniformly from all counties as if one
 were performing a ballot-level comparison audit everywhere,  but to 
 treat any ballot
-<<<<<<< HEAD
 selected from a legacy county as a two-vote overstatement, essentially following \cite{banuelosStark12}.
-=======
-selected from a legacy county as a two-vote overstatement. 
-This approach has the same disadvantages
-as the previous approach.
->>>>>>> 4bdc749d
 
 \section{Variable batch sizes} \label{sec:variable}
 
@@ -374,21 +330,13 @@
 That in turn may require using extra memory cards, repeatedly initializing and deleting tabulation databases,
 or other measures that add complexity and opportunity for error.
 
-<<<<<<< HEAD
 Those two approaches are labor-intensive but provide a viable short-term solution,
-=======
-While those two approaches are laborious, they would provide a viable short-term solution,
->>>>>>> 4bdc749d
 especially combined with information from SCORE\footnote{%
  SCORE is Colorado's Statewide Voter Registration System; see
  \url{https://www.sos.state.co.us/pubs/elections/SCORE/SCOREhome.html} (last visited 5 May 2018).
 }
 to check that the reported batch-level results contain the correct number of ballots for each contest under audit.
-<<<<<<< HEAD
 Moreover, this approach does not unduly increase the workload in CVR counties
-=======
-Moreover, it does not unduly increase the workload in CVR counties
->>>>>>> 4bdc749d
 to compensate for legacy equipment.
 
 Variable-batch-size comparison audits require modifying or augmenting
@@ -425,11 +373,7 @@
 into non-overlapping groups and sampling independently from those groups.
 \cite{stark08a,higginsEtal11} discuss stratified sampling in batch-level comparison audits.
 One could stratify by county, but in general it is simpler and more efficient
-<<<<<<< HEAD
 statistically (i.e., it requires examining fewer ballots) to minimize the number of strata.
-=======
-statistically (i.e., results in auditing fewer ballots) to minimize the number of strata.
->>>>>>> 4bdc749d
 We consider methods that use two strata: one comprising the ballots cast in CVR counties and the other comprising the ballots cast in
 no-CVR counties. 
 Every ballot cast in the contest is in 
@@ -457,7 +401,6 @@
 Reported winner $w$ really beat reported loser 
 $\ell$ if and only if $\omega_{w\ell} \equiv \omega_{w\ell,1} + \omega_{w\ell,2} < V_{w\ell}$.
 
-<<<<<<< HEAD
 The null hypothesis $\omega_{w\ell, 1} + \omega_{w\ell, 2} \ge V_{w\ell}$ is true if and only if there exists \textit{some} $\lambda \in \Re$ such that 
 $\omega_{w\ell, 1}\ge \lambda V_{w\ell}$ and 
 $\omega_{w\ell, 2}\ge (1-\lambda) V_{w\ell}$.\footnote{%
@@ -470,39 +413,21 @@
 (The approach generalizes to $S$ strata: if there is no tuple $( \lambda_s )_{s=1}^S$ such that
 $\sum_s \lambda_s = 1$ and $\omega_s \ge \lambda_s V_{w\ell}$ for all $s$, then
 the outcome is correct.)
-=======
-The null hypothesis $\omega_{w\ell, 1} + \omega_{w\ell, 2} \ge V_{w\ell}$ is true if and only if there exists \textit{some} pair $\lambda_1 \in \Re$ and $\lambda_2 = 1-\lambda_1$ such that $\omega_{w\ell, s}\ge \lambda_s V_{w\ell}, s=1, 2$.\footnote{
-Set $\lambda_1 = \frac{\omega_{w\ell, 1}}{\omega_{w\ell, 1}+\omega_{w\ell, 2}}$ and $\lambda_2 = 1-\lambda_1$.
-}
-If, for all $(\lambda_1, \lambda_2)$ pairs, we can reject the hypothesis that the 
-overstatement error in stratum~1 is greater than or equal to $\lambda_1 V_{w\ell}$ \emph{and} 
-the overstatement error in stratum~2 is greater than or equal to $\lambda_2 V_{w\ell}$, then
-we can conclude that the outcome is correct.
->>>>>>> 4bdc749d
+
 
 To test the conjunction hypothesis that both stratum null hypotheses are true, we use 
 Fisher's combining function.
 Let $p_s(\lambda_s)$ be the $P$-value of the hypothesis $\omega_{w\ell,s} \ge \lambda_s V_{w\ell}$.
-<<<<<<< HEAD
 Define $\lambda_1 \equiv \lambda$ and $\lambda_2 \equiv 1-\lambda$.
 If the null hypothesis that $\omega_{w\ell,1} \ge \lambda_1 V_{w\ell}$ and 
 $\omega_{w\ell,2} \ge \lambda_2 V_{w\ell}$ is true, then 
-=======
-If the null hypothesis that $\omega_{w\ell,1} \ge \lambda_1 V_{w\ell}$ and 
-$\omega_{w\ell,2} \ge \lambda_2 V_{w\ell}$ is true, then the combination
->>>>>>> 4bdc749d
 \beq
    \chi(\lambda_1, \lambda_2) = -2 \sum_{s=1}^2 \ln p_s(\lambda_s)
 \eeq
 has a probability distribution that is dominated by the chi-square distribution with 4~degrees
 of freedom.\footnote{%
-<<<<<<< HEAD
    If the two tests had continuously distributed $P$-values, the distribution would be exactly
    chi-square with 4~degrees of freedom, but if either $P$-value has atoms when
-=======
-   If the two tests had continuously distributed $p$-values, the distribution would be exactly
-   chi-square with four degrees of freedom, but if either $p$-value has atoms when
->>>>>>> 4bdc749d
    the null hypothesis is true, it is in general stochastically smaller.
    This follows from a coupling argument along the lines of Theorem~4.12.3 in \cite{grimmett01}.
 }
@@ -512,7 +437,6 @@
 If, for all $\lambda_1$ and $\lambda_2 = 1- \lambda_1$, we can reject the conjunction
 hypothesis at level $\alpha$, the audit can stop.
 The stratified audit thus involves examining more randomly selected ballots from the two strata until 
-<<<<<<< HEAD
 either the minimum value Fisher's combined statistic over all $\lambda$ 
 is larger than the $1-\alpha$ quantile of the chi-square
 distribution with 4~degrees of freedom, or until both strata have been fully hand tabulated.
@@ -578,23 +502,6 @@
  for all $\lambda \in [\lambda_-, \lambda_+]$, the lower bound
 is larger than the $1-\alpha$ quantile of the chi-square distribution with 4~degrees of freedom,
 the audit can stop; if the upper bound is anywhere less than the $1-\alpha$ quantile of the chi-square distribution with 4~degrees of freedom, the sample size in one or both strata needs to be larger.
-=======
-either the minimum value Fisher's combined statistic over all pairs $(\lambda_1, \lambda_2)$ is larger than the $1-\alpha$ quantile of the chi-square
-distribution with 4 degrees of freedom, or until both strata have been fully hand tabulated.
-
-For Colorado's audits, $p_s(\lambda)$ can be calculated using the methods in 
-sections~\ref{sec:comparisonError} and~\ref{sec:ballotPollError}.
-Finding $p_s$ using ballot polling requires modifying standard ballot-polling calculations,
-because the standard method considers only the fraction of ballots with a vote for either 
-$w$ or $\ell$ that contain a vote for $w$, while we need to make an inference about the 
-difference between the \emph{number} of votes for $w$ and the number of votes for $\ell$.
-This introduces an additional unknown nuisance parameter, the number of ballots with votes for either
-$w$ or $\ell$.
-
-In general, $p_s(\lambda)$ could be a $P$-value for the hypothesis
-$\omega_{w\ell,s} \ge \lambda_s V_{w\ell}$ from any test procedure (although
-if the audit is to be sequential, the tests in the two strata must be sequential tests). 
->>>>>>> 4bdc749d
 
 %\input{subcollections}
 \input{comparisonError}
@@ -602,33 +509,20 @@
 
 \section{Recommendations} \label{sec:recommendations}
 
-<<<<<<< HEAD
 Of the methods Colorado might use to audit cross-jurisdictional contests
 that include CVR counties and no-CVR counties,
 stratified ``hybrid'' audits seem the most palatable,
-=======
-We have outlined several methods Colorado might use to audit cross-jurisdictional contests
-that include CVR counties and no-CVR counties.
-Stratified ``hybrid'' audits are the most palatable,
->>>>>>> 4bdc749d
 given the constraints on time for software development and the logistics
 of the audit itself. 
 The workflow for counties would be the same
 as it was in November, 2017.
-<<<<<<< HEAD
 Simulations suggest that this approach is relatively efficient.
 
 What needs to change is the risk calculation, including the
-=======
-Simulations lead us to expect that this approach will be relatively efficient.
-
-What needs to change is the risk calculation ``behind the scenes,'' including the
->>>>>>> 4bdc749d
 algorithms that determine when the audit can stop.
 Those algorithms could be implemented in software external to RLATool.
 The minimal modification to RLATool required to conduct
 a hybrid audit is to allow the sample size from each county to be controlled externally,
-<<<<<<< HEAD
 e.g., by providing a parameter file for each round,
 rather than using the current formula built into RLATool, 
 which is based on contest margins within each county alone.
@@ -645,19 +539,10 @@
 the work to the CVR stratum.
 The software described below can test the implications of different sampling allocations
 on the workload in each stratum and the total workload.
-=======
-\emph{e.g.}, by uploading a parameter file for each round,
-rather than using a formula based on the margin within that county alone.
-The parameter file would be generated by external software that does the
-audit calculations described here based on the detailed
-audit progress and discrepancy data from the RLATools rla\_export command.
-
->>>>>>> 4bdc749d
 
 \subsection{Software and examples}
 Examples of stratified hybrid audits are in Jupyter notebooks available
 at \url{https://www.github.com/pbstark/CORLA18}.
-<<<<<<< HEAD
 
 The first example, in \texttt{hybrid-audit-example-1}, is a hypothetical medium-sized election with 
 $110,000$ ballots cast, of which 
@@ -673,39 +558,12 @@
 would have been expected to examine about 14,000 ballots, more than 10\% of ballots cast.
 The hybrid audit is thus not as efficient as a ballot-level comparison audit, but far more efficient than
 a ballot-polling audit.
-=======
-The first two examples are contained in a single notebook, ``hybrid-audit-example-1.''
-
-The first example is a hypothetical medium-sized election with 
-$110,000$ ballots cast and a diluted margin of $1.8\%$, of which 
-9.1\% were cast in no-CVR counties. 
-In 93 of 100 simulations, a stratified ``hybrid'' audit at risk limit 10\% with sample sizes of 400 ballots 
-in the CVR stratum and 600 ballots in the no-CVR stratum
-(1,000 ballots in all)
-would have sufficed to confirm that the total overstatement error did not exceed the overall margin.
-
-If all counties were CVR counties, making it possible to conduct a ballot-level comparison audit for the entire contest, an unstratified audit with risk limit 10\% that found no errors terminate 
-after examining 263 ballots.
-In contrast, a ballot-polling audit of the entire contest would have been expected to examine
-13,988 ballots, more than 10\% of ballots cast.
-That is so large that it would probably be more efficient simply to conduct a full hand count.
-The hybrid audit is not as efficient as a ballot-level comparison audit would have been, but the penalty
-is not nearly as large as giving up the CVRs in CVR counties.
-
-For the maximum Fisher's combined $p$-value to be less than the risk limit,
-it suffices for the $P$-value in one stratum to be sufficiently small, even if 
-the $P$-value in the other is large. 
-For instance, if the stratum $P$-values are $90\%$ and $2\%$,
-then Fisher's combined $p$-value are less than 10\%,
-but if the stratum $P$-values were $45\%$ and $5\%$, it would not.
->>>>>>> 4bdc749d
 
 Another conservative method, discussed in Section~\ref{sec:two-vote-over},
 involves conducting a ballot-level comparison audit statewide,
 treating any ballot selected from the no-CVR county as if it had a two-vote overstatement.
 In this numerical example, that method would lead to a full hand count.
 
-<<<<<<< HEAD
 The second example, also in \texttt{hybrid-audit-example-1}, 
 is a hypothetical large statewide election with 
 2~million ballots cast, of which 5\% were cast in no-CVR counties.
@@ -730,33 +588,6 @@
 
 These notebooks can be modified and run with different contest sizes, margins, and risk limits to
 estimate the workload in different scenarios.
-=======
-The second numerical example is a hypothetical large statewide election with a total of 
-2~million ballots cast and a diluted margin of nearly $20\%$.  
-The risk limit is 5\%.
-\comment{How many ballots in each stratum?}
-If it were possible to conduct a ballot-level comparison audit for the entire contest, 
-an audit at risk limit 5\% could terminate after examining 31~ballots if it found no errors.
-
-The workload for a hybrid stratified audit is not substantially higher:
-In 100\% of 10,000 simulations, an audit with samples of 50 ballots in the 
-CVR stratum and 20 ballots in the no-CVR stratum
-would have sufficed to confirm the outcome at a 5\% risk limit.
-\comment{Maybe reduce the sample size until there are some failures? It looks like there's a lot of slack...}
-
-A second notebook, ``hybrid-audit-example-2,'' illustrates the workflow for conducting a hybrid 
-stratified audit.
-The example election has a total of 2~million ballots.
-The reported margin is just over $1\%$, but in reality the vote totals for the reported winner
-and reported loser are identical in both strata.  The risk limit is 5\%.
-We use Fisher's method to combine the audits in the CVR stratum and no-CVR stratum.
-The sample sizes in each stratum are large, but the maximum Fisher's combined $p$-value is over 20\%,
-so the audit cannot be terminated.
-In each case, the audit leads to a full recount of all the ballots.
-
-These notebooks can be modified and run with different contest sizes, margins, and risk limits, in order to
-estimate the workload of different scenarios.
->>>>>>> 4bdc749d
 
 \bibliography{./pbsBib}
 
